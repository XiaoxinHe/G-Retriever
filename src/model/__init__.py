from src.model.llm import LLM
from src.model.pt_llm import PromptTuningLLM
from src.model.graph_llm import GraphLLM


load_model = {
    "llm": LLM,
    "inference_llm": LLM,
    "pt_llm": PromptTuningLLM,
    "graph_llm": GraphLLM,
}

# Replace the following with the model paths
llama_model_path = {
<<<<<<< HEAD
    '7b': 'meta-llama/Llama-2-7b-hf',
    '13b': 'meta-llama/Llama-2-13b-hf',
    '7b_chat': 'meta-llama/Llama-2-7b-chat-hf',
    '13b_chat': 'meta-llama/Llama-2-13b-chat-hf',
=======
    "7b": "meta-llama/Llama-2-7b-hf",
    "7b_chat": "meta-llama/Llama-2-7b-chat-hf",
    "13b": "meta-llama/Llama-2-13b-hf",
    "13b_chat": "meta-llama/Llama-2-13b-chat-hf",
>>>>>>> 6de1818d
}<|MERGE_RESOLUTION|>--- conflicted
+++ resolved
@@ -12,15 +12,8 @@
 
 # Replace the following with the model paths
 llama_model_path = {
-<<<<<<< HEAD
-    '7b': 'meta-llama/Llama-2-7b-hf',
-    '13b': 'meta-llama/Llama-2-13b-hf',
-    '7b_chat': 'meta-llama/Llama-2-7b-chat-hf',
-    '13b_chat': 'meta-llama/Llama-2-13b-chat-hf',
-=======
     "7b": "meta-llama/Llama-2-7b-hf",
     "7b_chat": "meta-llama/Llama-2-7b-chat-hf",
     "13b": "meta-llama/Llama-2-13b-hf",
     "13b_chat": "meta-llama/Llama-2-13b-chat-hf",
->>>>>>> 6de1818d
 }